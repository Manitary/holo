--- conflicted
+++ resolved
@@ -43,11 +43,9 @@
 body = 
 	*{show_name}*, episode {episode}{episode_name}
 
-<<<<<<< HEAD
 	{aliases}
-=======
+
 	{poll}
->>>>>>> 494e4ec3
 	
 	{spoiler}
 	
@@ -75,17 +73,10 @@
 format_spoiler = **Reminder:** Please do not discuss plot points not yet seen in the show. Encourage others to read the source material rather than confirming or denying theories. Failing to follow the rules may result in a ban.
 format_stream = * [{service_name}]({stream_link})
 format_link = * [{site_name}]({link})
-<<<<<<< HEAD
-format_discussion_header = Episode|Link
-format_discussion_align = :-:|:--
-format_discussion = {episode}|[Link]({link})
-format_discussion_none = *No discussions yet!*
-format_aliases = Alternative names: *{aliases}*
-=======
 format_discussion_header = Episode|Link|Score
 format_discussion_align = :-:|:-:|:-:
 format_discussion = {episode}|[Link]({link})|[{score}]({poll_link})
 format_discussion_none = *No discussions yet!*
+format_aliases = Alternative names: *{aliases}*
 poll_title = {show} - Episode {episode}
-format_poll = # [Rate this episode here.]({poll_url})
->>>>>>> 494e4ec3
+format_poll = # [Rate this episode here.]({poll_url})