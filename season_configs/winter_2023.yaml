title: 'Flaglia: Natsuyasumi no Monogatari'
title_en: ""
has_source: true
info:
    mal: 'https://myanimelist.net/anime/53424'
    anilist: 'https://anilist.co/anime/155997'
    anidb: 'http://anidb.net/a17681'
    kitsu: ''
    animeplanet: 'http://www.anime-planet.com/anime/flaglia'
    official: 'https://www.flaglia.com/animation/'
<<<<<<< HEAD
    subreddit: '/r/Flaglia' # no traffic or CSS (new and old)
=======
    subreddit: '/r/BokuNoNatsuyasumi'
>>>>>>> 2c5692ca
streams:
    crunchyroll: ''
    museasia: ''
    anione: ''
    funimation|Funimation: ''
    wakanim|Wakanim: ''
    hidive: ''
    animelab|AnimeLab: ''
    vrv|VRV: ''
    hulu|Hulu: ''
    disney|Disney: ''
    youtube: ''
    nyaa: ''
---
title: 'Ars no Kyojuu'
title_en: "Giant Beasts of Ars"
has_source: false
info:
    mal: 'https://myanimelist.net/anime/53179'
    anilist: 'https://anilist.co/anime/155089'
    anidb: 'http://anidb.net/a17646'
    kitsu: 'https://kitsu.io/anime/46560'
    animeplanet: 'http://www.anime-planet.com/anime/ars-no-kyojuu'
    official: 'https://ars-giant.com/'
<<<<<<< HEAD
    subreddit: '/r/GiantBeastsOfArs' # low traffic, styling on new reddit
=======
    subreddit: '/r/GiantbeastsofArs'
>>>>>>> 2c5692ca
streams:
    crunchyroll: ''
    museasia: ''
    anione: ''
    funimation|Funimation: ''
    wakanim|Wakanim: ''
    hidive: 'https://www.hidive.com/tv/giant-beasts-of-ars'
    animelab|AnimeLab: ''
    vrv|VRV: ''
    hulu|Hulu: ''
    disney|Disney: ''
    youtube: ''
    nyaa: ''
---
title: 'Ayakashi Triangle'
title_en: ""
has_source: true
info:
    mal: 'https://myanimelist.net/anime/50606'
    anilist: 'https://anilist.co/anime/142849'
    anidb: 'http://anidb.net/a17063'
    kitsu: 'https://kitsu.io/anime/45609'
    animeplanet: 'http://www.anime-planet.com/anime/ayakashi-triangle'
    official: 'https://ayakashitriangle-anime.com/'
    subreddit: '/r/AyakashiTriangle'
streams:
    crunchyroll: ''
    museasia: ''
    anione: ''
    funimation|Funimation: ''
    wakanim|Wakanim: ''
    hidive: ''
    animelab|AnimeLab: ''
    vrv|VRV: ''
    hulu|Hulu: ''
    disney|Disney: ''
    youtube: ''
    nyaa: ''
---
title: 'Benriya Saitou-san, Isekai ni Iku'
title_en: "Handyman Saitou in Another World"
has_source: true
info:
    mal: 'https://myanimelist.net/anime/50854'
    anilist: 'https://anilist.co/anime/144092'
    anidb: 'http://anidb.net/a17140'
    kitsu: 'https://kitsu.io/anime/45788'
    animeplanet: 'http://www.anime-planet.com/anime/benriya-saitou-san-isekai-ni-iku'
    official: 'https://saitou-anime.com/'
    subreddit: ''
streams:
    crunchyroll: ''
    museasia: ''
    anione: ''
    funimation|Funimation: ''
    wakanim|Wakanim: ''
    hidive: ''
    animelab|AnimeLab: ''
    vrv|VRV: ''
    hulu|Hulu: ''
    disney|Disney: ''
    youtube: ''
    nyaa: ''
---
title: 'Boku to Roboko'
title_en: "Me & Roboco"
has_source: true
info:
    mal: 'https://myanimelist.net/anime/51940'
    anilist: 'https://anilist.co/anime/150117'
    anidb: 'http://anidb.net/a17428'
    kitsu: 'https://kitsu.io/anime/46144'
    animeplanet: 'http://www.anime-planet.com/anime/me-and-roboco'
    official: 'https://boku-to-roboco.com/'
    subreddit: '/r/MeAndRoboco'
streams:
    crunchyroll: ''
    museasia: ''
    anione: ''
    funimation|Funimation: ''
    wakanim|Wakanim: ''
    hidive: ''
    animelab|AnimeLab: ''
    vrv|VRV: ''
    hulu|Hulu: ''
    disney|Disney: ''
    youtube: ''
    nyaa: ''
---
title: 'Buddy Daddies'
title_en: ""
has_source: false
info:
    mal: 'https://myanimelist.net/anime/53411'
    anilist: 'https://anilist.co/anime/155907'
    anidb: 'http://anidb.net/a17674'
    kitsu: 'https://kitsu.io/anime/46650'
    animeplanet: 'http://www.anime-planet.com/anime/buddy-daddies'
    official: 'https://buddy-animeproject.com/'
    subreddit: '/r/BuddyDaddies'
streams:
    crunchyroll: ''
    museasia: ''
    anione: ''
    funimation|Funimation: ''
    wakanim|Wakanim: ''
    hidive: ''
    animelab|AnimeLab: ''
    vrv|VRV: ''
    hulu|Hulu: ''
    disney|Disney: ''
    youtube: ''
    nyaa: ''
---
title: 'Bungo Stray Dogs Season 4'
title_en: ""
has_source: true
info:
    mal: 'https://myanimelist.net/anime/50330'
    anilist: 'https://anilist.co/anime/141249'
    anidb: 'http://anidb.net/a16965'
    kitsu: 'https://kitsu.io/anime/45460'
    animeplanet: 'http://www.anime-planet.com/anime/bungo-stray-dogs-4th-season'
    official: 'https://bungosd.com/'
    subreddit: '/r/BungouStrayDogs'
streams:
    crunchyroll: 'https://www.crunchyroll.com/bungo-stray-dogs'
    museasia: ''
    anione: ''
    funimation|Funimation: ''
    wakanim|Wakanim: ''
    hidive: ''
    animelab|AnimeLab: ''
    vrv|VRV: ''
    hulu|Hulu: ''
    disney|Disney: ''
    youtube: ''
    nyaa: ''
---
title: 'Cardfight!! Vanguard will+Dress Season 2'
title_en: ""
has_source: true
info:
    mal: 'https://myanimelist.net/anime/49820'
    anilist: 'https://anilist.co/anime/139213'
    anidb: 'http://anidb.net/a16682'
    kitsu: ''
    animeplanet: ''
    official: 'https://anime.cf-vanguard.com/overdress/'
    subreddit: '/r/cardfightvanguard'
streams:
    crunchyroll: ''
    museasia: ''
    anione: ''
    funimation|Funimation: ''
    wakanim|Wakanim: ''
    hidive: ''
    animelab|AnimeLab: ''
    vrv|VRV: ''
    hulu|Hulu: ''
    disney|Disney: ''
    youtube: ''
    nyaa: ''
---
title: 'D4DJ All Mix'
title_en: ""
alias: ['D4DJ Season 2']
has_source: true
info:
    mal: 'https://myanimelist.net/anime/51586'
    anilist: 'https://anilist.co/anime/147216'
    anidb: 'http://anidb.net/a17312'
    kitsu: 'https://kitsu.io/anime/46507'
    animeplanet: 'http://www.anime-planet.com/anime/d4dj-all-mix'
    official: 'https://anime.d4dj-pj.com/all-mix/'
    subreddit: '/r/D4DJ'
streams:
    crunchyroll: ''
    museasia: ''
    anione: ''
    funimation|Funimation: ''
    wakanim|Wakanim: ''
    hidive: ''
    animelab|AnimeLab: ''
    vrv|VRV: ''
    hulu|Hulu: ''
    disney|Disney: ''
    youtube: ''
    nyaa: ''
---
title: 'Dungeon ni Deai wo Motomeru no wa Machigatteiru no Darou ka IV: Fuka Shou - Yakusai-hen'
title_en: "Is It Wrong to Try to Pick Up Girls in a Dungeon? Season 4 Part 2"
has_source: true
info:
    mal: 'https://myanimelist.net/anime/53111'
    anilist: 'https://anilist.co/anime/155211'
    anidb: 'http://anidb.net/a17652'
    kitsu: 'https://kitsu.io/anime/46556'
    animeplanet: 'http://www.anime-planet.com/anime/is-it-wrong-to-try-to-pick-up-girls-in-a-dungeon-iv-part-ii'
    official: 'http://danmachi.com/'
    subreddit: '/r/DanMachi'
streams:
    crunchyroll: ''
    museasia: ''
    anione: ''
    funimation|Funimation: ''
    wakanim|Wakanim: ''
    hidive: ''
    animelab|AnimeLab: ''
    vrv|VRV: ''
    hulu|Hulu: ''
    disney|Disney: ''
    youtube: ''
    nyaa: ''
---
title: 'Eiyuuou, Bu wo Kiwameru Tame Tenseisu. Soshite, Sekai Saikyou no Minarai Kishi♀'
title_en: 'Reborn to Master the Blade: From Hero-King to Extraordinary Squire ♀'
has_source: true
info:
    mal: 'https://myanimelist.net/anime/50481'
    anilist: 'https://anilist.co/anime/142193'
    anidb: 'http://anidb.net/a17015'
    kitsu: 'https://kitsu.io/anime/45548'
    animeplanet: 'http://www.anime-planet.com/anime/reborn-to-master-the-blade-from-hero-king-to-extraordinary-squire-mesu'
    official: 'https://auo-anime.com/'
    subreddit: '/r/Eiyuuou' # r/EiyuuouBuwoKiwameru also exist but both subs have low traffic. minimal CSS on new reddit only (both subs)
streams:
    crunchyroll: ''
    museasia: ''
    anione: ''
    funimation|Funimation: ''
    wakanim|Wakanim: ''
    hidive: ''
    animelab|AnimeLab: ''
    vrv|VRV: ''
    hulu|Hulu: ''
    disney|Disney: ''
    youtube: ''
    nyaa: ''
---
title: 'High Card'
title_en: ""
has_source: true
info:
    mal: 'https://myanimelist.net/anime/49154'
    anilist: 'https://anilist.co/anime/135778'
    anidb: 'http://anidb.net/a16373'
    kitsu: 'https://kitsu.io/anime/44706'
    animeplanet: 'http://www.anime-planet.com/anime/high-card'
    official: 'https://highcard-anime.jp/'
<<<<<<< HEAD
    subreddit: '/r/HighCard' # but no traffic, minimal css on new reddit only
=======
    subreddit: '/r/HIGHCARD'
>>>>>>> 2c5692ca
streams:
    crunchyroll: ''
    museasia: ''
    anione: ''
    funimation|Funimation: ''
    wakanim|Wakanim: ''
    hidive: ''
    animelab|AnimeLab: ''
    vrv|VRV: ''
    hulu|Hulu: ''
    disney|Disney: ''
    youtube: ''
    nyaa: ''
---
title: 'Hikari no Ou'
title_en: "The Fire Hunter"
has_source: true
info:
    mal: 'https://myanimelist.net/anime/43760'
    anilist: 'https://anilist.co/anime/125869'
    anidb: 'http://anidb.net/a15832'
    kitsu: 'https://kitsu.io/anime/45818'
    animeplanet: 'http://www.anime-planet.com/anime/hikari-no-ou'
    official: 'https://hikarinoou-anime.com/'
    subreddit: '/r/TheFireHunter' # no traffic or CSS (both)
streams:
    crunchyroll: ''
    museasia: ''
    anione: ''
    funimation|Funimation: ''
    wakanim|Wakanim: ''
    hidive: ''
    animelab|AnimeLab: ''
    vrv|VRV: ''
    hulu|Hulu: ''
    disney|Disney: ''
    youtube: ''
    nyaa: ''
---
title: 'Hirogaru Sky! Precure'
title_en: ""
has_source: false
info:
    mal: 'https://myanimelist.net/anime/53716'
    anilist: ''
    anidb: 'http://anidb.net/a17742'
    kitsu: 'https://kitsu.io/anime/46783'
    animeplanet: 'http://www.anime-planet.com/anime/hirogaru-sky-precure'
    official: 'https://www.toei-anim.co.jp/tv/hirogaru-sky_precure/'
    subreddit: '/r/precure'
streams:
    crunchyroll: ''
    museasia: ''
    anione: ''
    funimation|Funimation: ''
    wakanim|Wakanim: ''
    hidive: ''
    animelab|AnimeLab: ''
    vrv|VRV: ''
    hulu|Hulu: ''
    disney|Disney: ''
    youtube: ''
    nyaa: ''
---
title: 'Hyouken no Majutsushi ga Sekai wo Suberu'
title_en: 'The Iceblade Sorcerer Shall Rule the World'
has_source: true
info:
    mal: 'https://myanimelist.net/anime/51711'
    anilist: 'https://anilist.co/anime/148116'
    anidb: 'http://anidb.net/a17341'
    kitsu: 'https://kitsu.io/anime/46088'
    animeplanet: 'http://www.anime-planet.com/anime/the-iceblade-sorcerer-shall-rule-the-world'
    official: 'http://www.tbs.co.jp/anime/hyouken/'
    subreddit: '/r/Hyouken_No_Majutsushi'
streams:
    crunchyroll: ''
    museasia: ''
    anione: ''
    funimation|Funimation: ''
    wakanim|Wakanim: ''
    hidive: ''
    animelab|AnimeLab: ''
    vrv|VRV: ''
    hulu|Hulu: ''
    disney|Disney: ''
    youtube: ''
    nyaa: ''
---
title: 'Ijiranaide, Nagatoro-san 2nd Attack'
title_en: "Don't Toy with Me, Miss Nagatoro 2nd Attack"
has_source: true
info:
    mal: 'https://myanimelist.net/anime/50197'
    anilist: 'https://anilist.co/anime/140596'
    anidb: 'http://anidb.net/a16926'
    kitsu: 'https://kitsu.io/anime/45355'
    animeplanet: 'http://www.anime-planet.com/anime/dont-toy-with-me-miss-nagatoro-2'
    official: 'https://nagatorosan.jp/'
    subreddit: '/r/nagatoro'
streams:
    crunchyroll: 'https://www.crunchyroll.com/dont-toy-with-me-miss-nagatoro'
    museasia: ''
    anione: ''
    funimation|Funimation: ''
    wakanim|Wakanim: ''
    hidive: ''
    animelab|AnimeLab: ''
    vrv|VRV: ''
    hulu|Hulu: ''
    disney|Disney: ''
    youtube: ''
    nyaa: ''
---
title: 'Inu ni Nattara Suki na Hito ni Hirowareta.'
title_en: "My Life as Inukai-san's Dog"
has_source: true
info:
    mal: 'https://myanimelist.net/anime/51265'
    anilist: 'https://anilist.co/anime/146346'
    anidb: 'http://anidb.net/a17260'
    kitsu: 'https://kitsu.io/anime/45967'
    animeplanet: 'http://www.anime-planet.com/anime/inu-ni-nattara-suki-na-hito-ni-hirowareta'
    official: 'https://inuhiro-anime.com/'
    subreddit: '/r/Inukai' # low traffic, no css on old reddit
streams:
    crunchyroll: ''
    museasia: ''
    anione: 'https://www.youtube.com/playlist?list=PLxSscENEp7JjlMMeX1l1fECfT6cPerSNN'
    funimation|Funimation: ''
    wakanim|Wakanim: ''
    hidive: 'https://www.hidive.com/tv/my-life-as-inukai-sans-dog'
    animelab|AnimeLab: ''
    vrv|VRV: ''
    hulu|Hulu: ''
    disney|Disney: ''
    youtube: ''
    nyaa: ''
---
title: 'Isekai Nonbiri Nouka'
title_en: "Farming Life in Another World"
has_source: true
info:
    mal: 'https://myanimelist.net/anime/51462'
    anilist: 'https://anilist.co/anime/146850'
    anidb: 'http://anidb.net/a17290'
    kitsu: 'https://kitsu.io/anime/46016'
    animeplanet: 'http://www.anime-planet.com/anime/farming-life-in-another-world'
    official: 'https://nonbiri-nouka.com/'
    subreddit: '/r/IsekaiNonbiriNouka'
streams:
    crunchyroll: ''
    museasia: ''
    anione: ''
    funimation|Funimation: ''
    wakanim|Wakanim: ''
    hidive: 'https://www.hidive.com/tv/farming-life-in-another-world'
    animelab|AnimeLab: ''
    vrv|VRV: ''
    hulu|Hulu: ''
    disney|Disney: ''
    youtube: ''
    nyaa: ''
---
title: 'Itai no wa Iya nano de Bougyoryoku ni Kyokufuri Shitai to Omoimasu. 2'
title_en: "Bofuri: I Don't Want to Get Hurt, so I'll Max Out My Defense. Season 2"
alias: ['Bofuri Season 2']
has_source: true
info:
    mal: 'https://myanimelist.net/anime/41514'
    anilist: 'https://anilist.co/anime/116867'
    anidb: 'http://anidb.net/a15464'
    kitsu: 'https://kitsu.io/anime/43086'
    animeplanet: 'http://www.anime-planet.com/anime/bofuri-i-dont-want-to-get-hurt-so-ill-max-out-my-defense-ii'
    official: 'https://bofuri.jp/'
    subreddit: '/r/BoFuri'
streams:
    crunchyroll: 'https://www.crunchyroll.com/bofuri-i-dont-want-to-get-hurt-so-ill-max-out-my-defense'
    museasia: ''
    anione: ''
    funimation|Funimation: ''
    wakanim|Wakanim: ''
    hidive: ''
    animelab|AnimeLab: ''
    vrv|VRV: ''
    hulu|Hulu: ''
    disney|Disney: ''
    youtube: ''
    nyaa: ''
---
title: 'KJ File (Zoku-hen)'
title_en: ""
has_source: false
info:
    mal: 'https://myanimelist.net/anime/53231'
    anilist: 'https://anilist.co/anime/155291'
    anidb: 'http://anidb.net/a17787'
    kitsu: ''
    animeplanet: ''
    official: 'https://www.tv-tokyo.co.jp/anime/kjfile/'
    subreddit: ''
streams:
    crunchyroll: ''
    museasia: ''
    anione: ''
    funimation|Funimation: ''
    wakanim|Wakanim: ''
    hidive: ''
    animelab|AnimeLab: ''
    vrv|VRV: ''
    hulu|Hulu: ''
    disney|Disney: ''
    youtube: ''
    nyaa: ''
---
title: 'Kaiko Sareta Ankoku Heishi (30-dai) no Slow na Second Life'
title_en: "Chillin' in My 30s after Getting Fired from the Demon King's Army"
has_source: true
info:
    mal: 'https://myanimelist.net/anime/52446'
    anilist: 'https://anilist.co/anime/152523'
    anidb: 'http://anidb.net/a17517'
    kitsu: 'https://kitsu.io/anime/46274'
    animeplanet: 'http://www.anime-planet.com/anime/kaiko-sareta-ankoku-heishi-30-dai-no-slow-na-second-life'
    official: 'http://ankokuheishi-anime.com/'
    subreddit: ''
streams:
    crunchyroll: ''
    museasia: ''
    anione: ''
    funimation|Funimation: ''
    wakanim|Wakanim: ''
    hidive: ''
    animelab|AnimeLab: ''
    vrv|VRV: ''
    hulu|Hulu: ''
    disney|Disney: ''
    youtube: ''
    nyaa: ''
---
title: 'Kami-tachi ni Hirowareta Otoko Season 2'
title_en: "By the Grace of the Gods Season 2"
has_source: true
info:
    mal: 'https://myanimelist.net/anime/49109'
    anilist: 'https://anilist.co/anime/135102'
    anidb: 'http://anidb.net/a16364'
    kitsu: 'https://kitsu.io/anime/44665'
    animeplanet: 'http://www.anime-planet.com/anime/by-the-grace-of-the-gods-2'
    official: 'https://kamihiro-anime.com/'
    subreddit: '/r/KamiTachi'
streams:
    crunchyroll: 'https://www.crunchyroll.com/by-the-grace-of-the-gods'
    museasia: ''
    anione: 'https://www.youtube.com/playlist?list=PLxSscENEp7JgZhNUrkpwoksoSLEmTqB6U'
    funimation|Funimation: ''
    wakanim|Wakanim: ''
    hidive: ''
    animelab|AnimeLab: ''
    vrv|VRV: ''
    hulu|Hulu: ''
    disney|Disney: ''
    youtube: ''
    nyaa: ''
---
title: 'Koori Zokusei Danshi to Cool na Douryou Joshi'
title_en: "The Ice Guy and His Cool Female Colleague"
has_source: true
info:
    mal: 'https://myanimelist.net/anime/52173'
    anilist: 'https://anilist.co/anime/151252'
    anidb: 'http://anidb.net/a17473'
    kitsu: 'https://kitsu.io/anime/46192'
    animeplanet: 'http://www.anime-planet.com/anime/the-ice-guy-and-his-cool-female-colleague'
    official: 'https://icpc-anime.com/'
<<<<<<< HEAD
    subreddit: '/r/KooriZokusei' # low traffic, no css on old reddit
=======
    subreddit: '/r/KooriZokusei'
>>>>>>> 2c5692ca
streams:
    crunchyroll: ''
    museasia: ''
    anione: 'https://www.youtube.com/channel/UC0wNSTMWIL3qaorLx0jie6A'
    funimation|Funimation: ''
    wakanim|Wakanim: ''
    hidive: ''
    animelab|AnimeLab: ''
    vrv|VRV: ''
    hulu|Hulu: ''
    disney|Disney: ''
    youtube: ''
    nyaa: ''
---
title: 'Kubo-san wa Mob wo Yurusanai'
title_en: "Kubo Won't Let Me Be Invisible"
has_source: true
info:
    mal: 'https://myanimelist.net/anime/51815'
    anilist: 'https://anilist.co/anime/148969'
    anidb: 'http://anidb.net/a17360'
    kitsu: 'https://kitsu.io/anime/46110'
    animeplanet: 'http://www.anime-planet.com/anime/kubo-wont-let-me-be-invisible'
    official: 'https://kubosan-anime.jp/'
    subreddit: '/r/KuboSanWontLeaveMeBe'
streams:
    crunchyroll: ''
    museasia: ''
    anione: ''
    funimation|Funimation: ''
    wakanim|Wakanim: ''
    hidive: 'https://www.hidive.com/tv/kubo-wont-let-me-be-invisible'
    animelab|AnimeLab: ''
    vrv|VRV: ''
    hulu|Hulu: ''
    disney|Disney: ''
    youtube: ''
    nyaa: ''
---
title: 'Kyokou Suiri Season 2'
title_en: "In/Spectre Season 2"
has_source: true
info:
    mal: 'https://myanimelist.net/anime/44204'
    anilist: 'https://anilist.co/anime/126529'
    anidb: 'http://anidb.net/a15876'
    kitsu: 'https://kitsu.io/anime/43755'
    animeplanet: 'http://www.anime-planet.com/anime/in-spectre-2nd-season'
    official: 'https://kyokousuiri.jp/'
    subreddit: '/r/KyokouSuiri'
streams:
    crunchyroll: 'https://www.crunchyroll.com/inspectre'
    museasia: ''
    anione: ''
    funimation|Funimation: ''
    wakanim|Wakanim: ''
    hidive: ''
    animelab|AnimeLab: ''
    vrv|VRV: ''
    hulu|Hulu: ''
    disney|Disney: ''
    youtube: ''
    nyaa: ''
---
title: 'Kyuuketsuki Sugu Shinu Season 2'
title_en: "The Vampire Dies in No Time Season 2"
has_source: true
info:
    mal: 'https://myanimelist.net/anime/50287'
    anilist: 'https://anilist.co/anime/142914'
    anidb: 'http://anidb.net/a16956'
    kitsu: 'https://kitsu.io/anime/45625'
    animeplanet: 'http://www.anime-planet.com/anime/the-vampire-dies-in-no-time-2nd-season'
    official: 'https://sugushinu-anime.jp/'
<<<<<<< HEAD
    subreddit: '/r/VampireDiesInNoTime' # low traffic but css on new and old
=======
    subreddit: '/r/VampireDiesInNoTime'
>>>>>>> 2c5692ca
streams:
    crunchyroll: 'https://www.crunchyroll.com/the-vampire-dies-in-no-time'
    museasia: ''
    anione: ''
    funimation|Funimation: ''
    wakanim|Wakanim: ''
    hidive: ''
    animelab|AnimeLab: ''
    vrv|VRV: ''
    hulu|Hulu: ''
    disney|Disney: ''
    youtube: ''
    nyaa: ''
---
title: 'Majutsushi Orphen Hagure Tabi: Urbanrama-hen'
title_en: "Sorcerous Stabber Orphen -Chaos in Urbanrama-"
has_source: true
info:
    mal: 'https://myanimelist.net/anime/53162'
    anilist: 'https://anilist.co/anime/155068'
    anidb: 'http://anidb.net/a17644'
    kitsu: 'https://kitsu.io/anime/46549'
    animeplanet: 'http://www.anime-planet.com/anime/sorcerous-stabber-orphen-chaos-in-urbanrama'
    official: 'http://ssorphen-anime.com/'
<<<<<<< HEAD
    subreddit: '/r/MajutsushiOrphen' # no traffic, minimal css on old
=======
    subreddit: '/r/MajutsushiOrphen'
>>>>>>> 2c5692ca
streams:
    crunchyroll: 'https://www.crunchyroll.com/sorcerous-stabber-orphen'
    museasia: ''
    anione: ''
    funimation|Funimation: ''
    wakanim|Wakanim: ''
    hidive: ''
    animelab|AnimeLab: ''
    vrv|VRV: ''
    hulu|Hulu: ''
    disney|Disney: ''
    youtube: ''
    nyaa: ''
---
title: 'Maou Gakuin no Futekigousha Season 2'
title_en: "The Misfit of Demon King Academy Season 2"
alias: ['The Misfit of Demon King Academy II']
has_source: true
info:
    mal: 'https://myanimelist.net/anime/48417'
    anilist: 'https://anilist.co/anime/130588'
    anidb: 'http://anidb.net/a16101'
    kitsu: 'https://kitsu.io/anime/44125'
    animeplanet: 'http://www.anime-planet.com/anime/the-misfit-of-demon-king-academy-2'
    official: 'https://maohgakuin.com/'
    subreddit: '/r/MaouGakuin'
streams:
    crunchyroll: 'https://www.crunchyroll.com/the-misfit-of-demon-king-academy'
    museasia: ''
    anione: ''
    funimation|Funimation: ''
    wakanim|Wakanim: ''
    hidive: ''
    animelab|AnimeLab: ''
    vrv|VRV: ''
    hulu|Hulu: ''
    disney|Disney: ''
    youtube: ''
    nyaa: ''
---
title: 'Mononogatari'
title_en: "Malevolent Spirits: Mononogatari"
has_source: true
info:
    mal: 'https://myanimelist.net/anime/50384'
    anilist: 'https://anilist.co/anime/141785'
    anidb: 'http://anidb.net/a16976'
    kitsu: 'https://kitsu.io/anime/45509'
    animeplanet: 'http://www.anime-planet.com/anime/mononogatari'
    official: 'https://www.mononogatari-pr.com/'
<<<<<<< HEAD
    subreddit: '/r/Mononogatari' # low traffic, minimal css on new reddit, no css on old
=======
    subreddit: '/r/Mononogatari'
>>>>>>> 2c5692ca
streams:
    crunchyroll: ''
    museasia: ''
    anione: ''
    funimation|Funimation: ''
    wakanim|Wakanim: ''
    hidive: ''
    animelab|AnimeLab: ''
    vrv|VRV: ''
    hulu|Hulu: ''
    disney|Disney: ''
    youtube: ''
    nyaa: ''
---
title: 'Mou Ippon!'
title_en: "Ippon again!"
has_source: true
info:
    mal: 'https://myanimelist.net/anime/49376'
    anilist: 'https://anilist.co/anime/136435'
    anidb: 'http://anidb.net/a16424'
    kitsu: 'https://kitsu.io/anime/44877'
    animeplanet: 'http://www.anime-planet.com/anime/mou-ippon'
    official: 'https://ipponagain.com/'
    subreddit: '/r/Ippon_Again' # no traffic or styling
streams:
    crunchyroll: ''
    museasia: ''
    anione: ''
    funimation|Funimation: ''
    wakanim|Wakanim: ''
    hidive: 'https://www.hidive.com/tv/ippon-again'
    animelab|AnimeLab: ''
    vrv|VRV: ''
    hulu|Hulu: ''
    disney|Disney: ''
    youtube: ''
    nyaa: ''
---
title: 'Nijiyon Animation'
title_en: ""
has_source: true
info:
    mal: 'https://myanimelist.net/anime/53077'
    anilist: 'https://anilist.co/anime/154785'
    anidb: 'http://anidb.net/a17632'
    kitsu: ''
    animeplanet: 'http://www.anime-planet.com/anime/nijiyon-animation'
    official: 'https://www.lovelive-anime.jp/nijigasaki/niji4anime.php'
    subreddit: '/r/LoveLive'
streams:
    crunchyroll: ''
    museasia: ''
    anione: ''
    funimation|Funimation: ''
    wakanim|Wakanim: ''
    hidive: ''
    animelab|AnimeLab: ''
    vrv|VRV: ''
    hulu|Hulu: ''
    disney|Disney: ''
    youtube: ''
    nyaa: ''
---
title: 'NieR:Automata Ver1.1a'
title_en: ""
has_source: true
info:
    mal: 'https://myanimelist.net/anime/51105'
    anilist: 'https://anilist.co/anime/145665'
    anidb: 'http://anidb.net/a17214'
    kitsu: 'https://kitsu.io/anime/45926'
    animeplanet: 'http://www.anime-planet.com/anime/nier-automata'
    official: 'https://nierautomata-anime.com/'
    subreddit: '/r/nier'
streams:
    crunchyroll: ''
    museasia: ''
    anione: ''
    funimation|Funimation: ''
    wakanim|Wakanim: ''
    hidive: ''
    animelab|AnimeLab: ''
    vrv|VRV: ''
    hulu|Hulu: ''
    disney|Disney: ''
    youtube: ''
    nyaa: ''
---
title: 'Ningen Fushin no Boukensha-tachi ga Sekai wo Sukuu You Desu'
title_en: "Ningen Fushin: Adventurers Who Don't Believe in Humanity Will Save the World"
alias: ["Ningen Fushin","Apparently, Disillusioned Adventurers Will Save the World"]
has_source: true
info:
    mal: 'https://myanimelist.net/anime/49612'
    anilist: 'https://anilist.co/anime/137909'
    anidb: 'http://anidb.net/a16538'
    kitsu: 'https://kitsu.io/anime/44982'
    animeplanet: 'http://www.anime-planet.com/anime/ningen-fushin-no-boukensha-tachi-ga-sekai-wo-sukuu-you-desu'
    official: 'https://www.ningenfushin-anime.jp/'
    subreddit: ''
streams:
    crunchyroll: ''
    museasia: ''
    anione: ''
    funimation|Funimation: ''
    wakanim|Wakanim: ''
    hidive: ''
    animelab|AnimeLab: ''
    vrv|VRV: ''
    hulu|Hulu: ''
    disney|Disney: ''
    youtube: ''
    nyaa: ''
---
title: 'Nokemono-tachi no Yoru'
title_en: "The Tale of Outcasts"
has_source: true
info:
    mal: 'https://myanimelist.net/anime/52274'
    anilist: 'https://anilist.co/anime/151679'
    anidb: 'http://anidb.net/a17488'
    kitsu: 'https://kitsu.io/anime/46223'
    animeplanet: 'http://www.anime-planet.com/anime/the-tale-of-the-outcasts'
    official: 'https://nokemono-anime.com/'
    subreddit: '/r/TaleOfTheOutcasts' # low traffic, no styling
streams:
    crunchyroll: ''
    museasia: ''
    anione: ''
    funimation|Funimation: ''
    wakanim|Wakanim: ''
    hidive: ''
    animelab|AnimeLab: ''
    vrv|VRV: ''
    hulu|Hulu: ''
    disney|Disney: ''
    youtube: ''
    nyaa: ''
---
title: 'Oniichan wa Oshimai!'
<<<<<<< HEAD
title_en: "ONIMAI: I'm Now Your Sister!"
alias: ["Onii-chan is Done For"]
=======
title_en: "Onimai: I'm Now Your Sister!"
>>>>>>> 2c5692ca
has_source: true
info:
    mal: 'https://myanimelist.net/anime/51678'
    anilist: 'https://anilist.co/anime/147864'
    anidb: 'http://anidb.net/a17328'
    kitsu: 'https://kitsu.io/anime/46077'
    animeplanet: 'http://www.anime-planet.com/anime/onii-chan-wa-oshimai'
    official: 'https://onimai.jp/'
    subreddit: '/r/OniichanOshimai'
streams:
    crunchyroll: ''
    museasia: ''
    anione: 'https://www.youtube.com/channel/UC0wNSTMWIL3qaorLx0jie6A'
    funimation|Funimation: ''
    wakanim|Wakanim: ''
    hidive: ''
    animelab|AnimeLab: ''
    vrv|VRV: ''
    hulu|Hulu: ''
    disney|Disney: ''
    youtube: ''
    nyaa: ''
---
title: 'Ooyukiumi no Kaina'
title_en: "Kaina of the Great Snow Sea"
has_source: false
info:
    mal: 'https://myanimelist.net/anime/50864'
    anilist: 'https://anilist.co/anime/144144'
    anidb: 'http://anidb.net/a17143'
    kitsu: 'https://kitsu.io/anime/45787'
    animeplanet: 'http://www.anime-planet.com/anime/ooyuki-umi-no-kaina'
    official: 'https://ooyukiumi.net/'
<<<<<<< HEAD
    subreddit: '/r/OoyukiumiNoKaina' # no traffic, no css on old, minimal on new reddit
=======
    subreddit: '/r/OoyukiumiNoKaina'
>>>>>>> 2c5692ca
streams:
    crunchyroll: ''
    museasia: ''
    anione: ''
    funimation|Funimation: ''
    wakanim|Wakanim: ''
    hidive: ''
    animelab|AnimeLab: ''
    vrv|VRV: ''
    hulu|Hulu: ''
    disney|Disney: ''
    youtube: ''
    nyaa: ''
---
title: 'Otonari no Tenshi-sama ni Itsunomanika Dame Ningen ni Sareteita Ken'
title_en: "The Angel Next Door Spoils Me Rotten"
has_source: true
info:
    mal: 'https://myanimelist.net/anime/50739'
    anilist: 'https://anilist.co/anime/143338'
    anidb: 'http://anidb.net/a17108'
    kitsu: 'https://kitsu.io/anime/45715'
    animeplanet: 'http://www.anime-planet.com/anime/the-angel-next-door-spoils-me-rotten'
    official: 'https://otonarino-tenshisama.jp/'
    subreddit: '/r/OtonariNoTenshiSama'
streams:
    crunchyroll: ''
    museasia: ''
    anione: ''
    funimation|Funimation: ''
    wakanim|Wakanim: ''
    hidive: ''
    animelab|AnimeLab: ''
    vrv|VRV: ''
    hulu|Hulu: ''
    disney|Disney: ''
    youtube: ''
    nyaa: ''
---
title: 'Pocket Monsters: Mezase Pokemon Master'
title_en: ""
alias: ['Pokemon: Aim to Be a Pokemon Master']
has_source: true
info:
    mal: 'https://myanimelist.net/anime/53874'
    anilist: 'https://anilist.co/anime/158870'
    anidb: ''
    kitsu: ''
    animeplanet: 'http://www.anime-planet.com/anime/pokemon-aiming-to-be-a-pokemon-master'
    official: 'https://www.tv-tokyo.co.jp/anime/pocketmonster/'
<<<<<<< HEAD
    subreddit: '/r/pokemon'
=======
    subreddit: '/r/pokemonanime'
>>>>>>> 2c5692ca
streams:
    crunchyroll: ''
    museasia: ''
    anione: ''
    funimation|Funimation: ''
    wakanim|Wakanim: ''
    hidive: ''
    animelab|AnimeLab: ''
    vrv|VRV: ''
    hulu|Hulu: ''
    disney|Disney: ''
    youtube: ''
    nyaa: ''
---
title: 'Revenger'
title_en: ""
has_source: false
info:
    mal: 'https://myanimelist.net/anime/53213'
    anilist: 'https://anilist.co/anime/155202'
    anidb: 'http://anidb.net/a17651'
    kitsu: 'https://kitsu.io/anime/46562'
    animeplanet: 'http://www.anime-planet.com/anime/revenger'
    official: 'https://anime.shochiku.co.jp/revenger/'
    subreddit: '/r/revenger' # no posts or css
streams:
    crunchyroll: ''
    museasia: ''
    anione: ''
    funimation|Funimation: ''
    wakanim|Wakanim: ''
    hidive: ''
    animelab|AnimeLab: ''
    vrv|VRV: ''
    hulu|Hulu: ''
    disney|Disney: ''
    youtube: ''
    nyaa: ''
---
title: 'Rougo ni Sonaete Isekai de 8-manmai no Kinka wo Tamemasu'
title_en: "Saving 80,000 Gold in Another World for My Retirement"
has_source: true
info:
    mal: 'https://myanimelist.net/anime/52461'
    anilist: 'https://anilist.co/anime/152765'
    anidb: 'http://anidb.net/a17523'
    kitsu: 'https://kitsu.io/anime/46304'
    animeplanet: 'http://www.anime-planet.com/anime/saving-80000-gold-in-another-world-for-my-retirement'
    official: 'https://roukin8-anime.com/'
    subreddit: ''
streams:
    crunchyroll: ''
    museasia: ''
    anione: ''
    funimation|Funimation: ''
    wakanim|Wakanim: ''
    hidive: ''
    animelab|AnimeLab: ''
    vrv|VRV: ''
    hulu|Hulu: ''
    disney|Disney: ''
    youtube: ''
    nyaa: ''
---
title: 'Saikyou Onmyouji no Isekai Tenseiki'
title_en: "The Reincarnation of the Strongest Exorcist in Another World"
has_source: true
info:
    mal: 'https://myanimelist.net/anime/50932'
    anilist: 'https://anilist.co/anime/144553'
    anidb: 'http://anidb.net/a17159'
    kitsu: 'https://kitsu.io/anime/45813'
    animeplanet: 'http://www.anime-planet.com/anime/saikyou-onmyouji-no-isekai-tenseiki'
    official: 'https://saikyo-onmyouji.asmik-ace.co.jp/'
    subreddit: '/r/TenseiKizoku' # name not a perfect match - double check?
streams:
    crunchyroll: ''
    museasia: ''
    anione: ''
    funimation|Funimation: ''
    wakanim|Wakanim: ''
    hidive: ''
    animelab|AnimeLab: ''
    vrv|VRV: ''
    hulu|Hulu: ''
    disney|Disney: ''
    youtube: ''
    nyaa: ''
---
title: 'Shinka no Mi: Shiranai Uchi ni Kachigumi Jinsei Season 2'
title_en: "The Fruit of Evolution: Before I Knew It, My Life Had It Made Season 2"
has_source: true
info:
    mal: 'https://myanimelist.net/anime/51495'
    anilist: 'https://anilist.co/anime/146954'
    anidb: 'http://anidb.net/a17295'
    kitsu: 'https://kitsu.io/anime/46033'
    animeplanet: 'http://www.anime-planet.com/anime/new-the-fruit-of-evolution-before-i-knew-it-my-life-had-it-made'
    official: 'https://shinkanomi-anime.com/'
    subreddit: '/r/shinkanomi'
streams:
    crunchyroll: 'https://www.crunchyroll.com/the-fruit-of-evolution-before-i-knew-it-my-life-had-it-made'
    museasia: ''
    anione: ''
    funimation|Funimation: ''
    wakanim|Wakanim: ''
    hidive: ''
    animelab|AnimeLab: ''
    vrv|VRV: ''
    hulu|Hulu: ''
    disney|Disney: ''
    youtube: ''
    nyaa: ''
---
title: 'Spy Kyoushitsu'
title_en: "Spy Classroom"
has_source: true
info:
    mal: 'https://myanimelist.net/anime/51252'
    anilist: 'https://anilist.co/anime/146323'
    anidb: 'http://anidb.net/a17256'
    kitsu: 'https://kitsu.io/anime/45966'
    animeplanet: 'http://www.anime-planet.com/anime/spy-classroom'
    official: 'https://spyroom-anime.com/'
    subreddit: '/r/SpyRoom'
streams:
    crunchyroll: ''
    museasia: ''
    anione: ''
    funimation|Funimation: ''
    wakanim|Wakanim: ''
    hidive: 'https://www.hidive.com/tv/spy-classroom'
    animelab|AnimeLab: ''
    vrv|VRV: ''
    hulu|Hulu: ''
    disney|Disney: ''
    youtube: ''
    nyaa: ''
---
title: 'Sugar Apple Fairy Tale'
title_en: ""
has_source: true
info:
    mal: 'https://myanimelist.net/anime/49980'
    anilist: 'https://anilist.co/anime/139821'
    anidb: 'http://anidb.net/a16827'
    kitsu: 'https://kitsu.io/anime/45270'
    animeplanet: 'http://www.anime-planet.com/anime/sugar-apple-fairytale'
    official: 'https://sugarapple-anime.com/'
<<<<<<< HEAD
    subreddit: '' # r/sugarapplefairytale exists but no posts or css
=======
    subreddit: '/r/sugarapplefairytale'
>>>>>>> 2c5692ca
streams:
    crunchyroll: ''
    museasia: ''
    anione: ''
    funimation|Funimation: ''
    wakanim|Wakanim: ''
    hidive: ''
    animelab|AnimeLab: ''
    vrv|VRV: ''
    hulu|Hulu: ''
    disney|Disney: ''
    youtube: ''
    nyaa: ''
---
title: 'Trigun Stampede'
title_en: ""
has_source: true
info:
    mal: 'https://myanimelist.net/anime/52093'
    anilist: 'https://anilist.co/anime/151040'
    anidb: 'http://anidb.net/a17464'
    kitsu: 'https://kitsu.io/anime/46183'
    animeplanet: 'http://www.anime-planet.com/anime/trigun-stampede'
    official: 'https://trigun-anime.com/'
    subreddit: '/r/Trigun'
streams:
    crunchyroll: ''
    museasia: ''
    anione: 'https://www.youtube.com/channel/UC0wNSTMWIL3qaorLx0jie6A'
    funimation|Funimation: ''
    wakanim|Wakanim: ''
    hidive: ''
    animelab|AnimeLab: ''
    vrv|VRV: ''
    hulu|Hulu: ''
    disney|Disney: ''
    youtube: ''
    nyaa: ''
---
title: 'Technoroid Overmind'
title_en: ""
has_source: true
info:
    mal: 'https://myanimelist.net/anime/50284'
    anilist: 'https://anilist.co/anime/141062'
    anidb: 'http://anidb.net/a16954'
    kitsu: ''
    animeplanet: 'http://www.anime-planet.com/anime/technoroid'
    official: 'https://techno-roid.com/anime'
    subreddit: ''
streams:
    crunchyroll: ''
    museasia: ''
    anione: ''
    funimation|Funimation: ''
    wakanim|Wakanim: ''
    hidive: ''
    animelab|AnimeLab: ''
    vrv|VRV: ''
    hulu|Hulu: ''
    disney|Disney: ''
    youtube: ''
    nyaa: ''
---
title: 'Tensei Oujo to Tensai Reijou no Mahou Kakumei'
title_en: "The Magical Revolution of the Reincarnated Princess and the Genius Young Lady"
has_source: true
info:
    mal: 'https://myanimelist.net/anime/52736'
    anilist: 'https://anilist.co/anime/153629'
    anidb: 'http://anidb.net/a17569'
    kitsu: 'https://kitsu.io/anime/46335'
    animeplanet: 'http://www.anime-planet.com/anime/the-magical-revolution-of-the-reincarnated-princess'
    official: 'https://tenten-kakumei.com/'
<<<<<<< HEAD
    subreddit: '/r/mahoukakumei' # but no css
=======
    subreddit: '/r/mahoukakumei'
>>>>>>> 2c5692ca
streams:
    crunchyroll: ''
    museasia: ''
    anione: ''
    funimation|Funimation: ''
    wakanim|Wakanim: ''
    hidive: ''
    animelab|AnimeLab: ''
    vrv|VRV: ''
    hulu|Hulu: ''
    disney|Disney: ''
    youtube: ''
    nyaa: ''
---
title: 'The Legend of Heroes: Sen no Kiseki - Northern War'
title_en: "The Legend of Heroes: Trails of Cold Steel - Northern War"
has_source: true
info:
    mal: 'https://myanimelist.net/anime/48441'
    anilist: 'https://anilist.co/anime/130696'
    anidb: 'http://anidb.net/a16112'
    kitsu: 'https://kitsu.io/anime/45394'
    animeplanet: 'http://www.anime-planet.com/anime/the-legend-of-heroes-trails-of-cold-steel'
    official: 'https://sen-anime.jp/'
    subreddit: '/r/TheLegendOfHeroes' # low traffic, minimal styling on new reddit
streams:
    crunchyroll: ''
    museasia: ''
    anione: ''
    funimation|Funimation: ''
    wakanim|Wakanim: ''
    hidive: ''
    animelab|AnimeLab: ''
    vrv|VRV: ''
    hulu|Hulu: ''
    disney|Disney: ''
    youtube: ''
    nyaa: ''
---
title: 'Tokyo Revengers: Seiya Kessen-hen'
title_en: "Tokyo Revengers: Christmas Showdown Arc"
has_source: true
info:
    mal: 'https://myanimelist.net/anime/50608'
    anilist: 'https://anilist.co/anime/142853'
    anidb: 'http://anidb.net/a17064'
    kitsu: 'https://kitsu.io/anime/45607'
    animeplanet: 'http://www.anime-planet.com/anime/tokyo-revengers-seiya-kessen-hen'
    official: 'https://tokyo-revengers-anime.com/'
    subreddit: '/r/TokyoRevengers'
streams:
    crunchyroll: ''
    museasia: ''
    anione: ''
    funimation|Funimation: ''
    wakanim|Wakanim: ''
    hidive: ''
    animelab|AnimeLab: ''
    vrv|VRV: ''
    hulu|Hulu: ''
    disney|Disney: ''
    youtube: ''
    nyaa: ''
---
title: 'Tomo-chan wa Onnanoko!'
title_en: "Tomo-chan Is a Girl!"
has_source: true
info:
    mal: 'https://myanimelist.net/anime/52305'
    anilist: 'https://anilist.co/anime/151806'
    anidb: 'http://anidb.net/a17494'
    kitsu: 'https://kitsu.io/anime/46232'
    animeplanet: 'http://www.anime-planet.com/anime/tomo-chan-is-a-girl'
    official: 'https://tomo-chan.jp/'
    subreddit: '/r/tomochanwaonnanoko'
streams:
    crunchyroll: ''
    museasia: ''
    anione: ''
    funimation|Funimation: ''
    wakanim|Wakanim: ''
    hidive: ''
    animelab|AnimeLab: ''
    vrv|VRV: ''
    hulu|Hulu: ''
    disney|Disney: ''
    youtube: ''
    nyaa: ''
---
title: 'Tondemo Skill de Isekai Hourou Meshi'
title_en: "Campfire Cooking in Another World with My Absurd Skill"
has_source: true
info:
    mal: 'https://myanimelist.net/anime/53446'
    anilist: 'https://anilist.co/anime/156067'
    anidb: 'http://anidb.net/a17689'
    kitsu: 'https://kitsu.io/anime/46676'
    animeplanet: 'http://www.anime-planet.com/anime/campfire-cooking-in-another-world-with-my-absurd-skill'
    official: 'https://tondemoskill-anime.com/'
    subreddit: '/r/TondemoSkill'
streams:
    crunchyroll: ''
    museasia: ''
    anione: ''
    funimation|Funimation: ''
    wakanim|Wakanim: ''
    hidive: ''
    animelab|AnimeLab: ''
    vrv|VRV: ''
    hulu|Hulu: ''
    disney|Disney: ''
    youtube: ''
    nyaa: ''
---
title: 'Tsundere Akuyaku Reijou Lieselotte to Jikkyou no Endou-kun to Kaisetsu no Kobayashi-san'
title_en: "Endo and Kobayashi Live! The Latest on Tsundere Villainess Lieselotte"
has_source: true
info:
    mal: 'https://myanimelist.net/anime/50652'
    anilist: 'https://anilist.co/anime/143064'
    anidb: 'http://anidb.net/a17075'
    kitsu: 'https://kitsu.io/anime/45658'
    animeplanet: 'http://www.anime-planet.com/anime/endo-and-kobayashi-live-the-latest-on-tsundere-villainess-lieselotte'
    official: 'https://tsunlise-pr.com/'
    subreddit: '/r/tsunlise' # low traffic, only css on new reddit
streams:
    crunchyroll: ''
    museasia: ''
    anione: ''
    funimation|Funimation: ''
    wakanim|Wakanim: ''
    hidive: 'https://www.hidive.com/tv/endo-and-kobayashi-live-the-latest-on-tsundere-villainess-lieselotte'
    animelab|AnimeLab: ''
    vrv|VRV: ''
    hulu|Hulu: ''
    disney|Disney: ''
    youtube: ''
    nyaa: ''
---
title: 'Tsurune: Tsunagari no Issha'
title_en: "Tsurune: The Linking Shot"
has_source: true
info:
    mal: 'https://myanimelist.net/anime/52826'
    anilist: 'https://anilist.co/anime/153841'
    anidb: 'http://anidb.net/a17579'
    kitsu: 'https://kitsu.io/anime/46368'
    animeplanet: 'http://www.anime-planet.com/anime/tsurune-tsunagari-no-hitosa'
    official: 'http://tsurune.com/'
<<<<<<< HEAD
    subreddit: '/r/Tsurune'
=======
    subreddit: '/t/tsurune'
>>>>>>> 2c5692ca
streams:
    crunchyroll: ''
    museasia: ''
    anione: ''
    funimation|Funimation: ''
    wakanim|Wakanim: ''
    hidive: 'https://www.hidive.com/tv/tsurune-the-linking-shot'
    animelab|AnimeLab: ''
    vrv|VRV: ''
    hulu|Hulu: ''
    disney|Disney: ''
    youtube: ''
    nyaa: ''
---
title: 'UniteUp!'
title_en: ""
has_source: true
info:
    mal: 'https://myanimelist.net/anime/53132'
    anilist: 'https://anilist.co/anime/154969'
    anidb: 'http://anidb.net/a17639'
    kitsu: 'https://kitsu.io/anime/46526'
    animeplanet: 'http://www.anime-planet.com/anime/uniteup'
    official: 'https://uniteup.info/'
    subreddit: '/r/UniteUp' # low traffic, styling on new but not old
streams:
    crunchyroll: ''
    museasia: ''
    anione: ''
    funimation|Funimation: ''
    wakanim|Wakanim: ''
    hidive: ''
    animelab|AnimeLab: ''
    vrv|VRV: ''
    hulu|Hulu: ''
    disney|Disney: ''
    youtube: ''
    nyaa: ''
---
title: 'Vinland Saga Season 2'
title_en: ""
has_source: true
info:
    mal: 'https://myanimelist.net/anime/49387'
    anilist: 'https://anilist.co/anime/136430'
    anidb: 'http://anidb.net/a16426'
    kitsu: 'https://kitsu.io/anime/44875'
    animeplanet: 'http://www.anime-planet.com/anime/vinland-saga-season-2'
    official: 'https://vinlandsaga.jp/'
    subreddit: '/r/VinlandSaga'
streams:
    crunchyroll: 'https://www.crunchyroll.com/series/GEXH3WKK0'
    museasia: ''
    anione: ''
    funimation|Funimation: ''
    wakanim|Wakanim: ''
    hidive: ''
    animelab|AnimeLab: ''
    vrv|VRV: ''
    hulu|Hulu: ''
    disney|Disney: ''
    youtube: ''
    nyaa: ''
#---
#title: ''
#title_en: ''
#alias: ['']
#has_source: true
#info:
#  mal: ''
#  anilist: ''
#  anidb: ''
#  kitsu: ''
#  animeplanet: ''
#  official: ''
#  subreddit: ''
#streams:
#  crunchyroll: ''
#  museasia: ''
#  funimation|Funimation: ''
#  wakanim|Wakanim: ''
#  hidive: ''
#  animelab|AnimeLab: ''
#  bilibili|Bilibili: ''
#  crunchyroll_nsfw|Crunchyroll: ''
#  vrv|VRV: ''
#  hulu|Hulu: ''
#  youtube: ''
#  nyaa: ''<|MERGE_RESOLUTION|>--- conflicted
+++ resolved
@@ -8,11 +8,7 @@
     kitsu: ''
     animeplanet: 'http://www.anime-planet.com/anime/flaglia'
     official: 'https://www.flaglia.com/animation/'
-<<<<<<< HEAD
-    subreddit: '/r/Flaglia' # no traffic or CSS (new and old)
-=======
     subreddit: '/r/BokuNoNatsuyasumi'
->>>>>>> 2c5692ca
 streams:
     crunchyroll: ''
     museasia: ''
@@ -37,11 +33,7 @@
     kitsu: 'https://kitsu.io/anime/46560'
     animeplanet: 'http://www.anime-planet.com/anime/ars-no-kyojuu'
     official: 'https://ars-giant.com/'
-<<<<<<< HEAD
-    subreddit: '/r/GiantBeastsOfArs' # low traffic, styling on new reddit
-=======
     subreddit: '/r/GiantbeastsofArs'
->>>>>>> 2c5692ca
 streams:
     crunchyroll: ''
     museasia: ''
@@ -292,11 +284,7 @@
     kitsu: 'https://kitsu.io/anime/44706'
     animeplanet: 'http://www.anime-planet.com/anime/high-card'
     official: 'https://highcard-anime.jp/'
-<<<<<<< HEAD
-    subreddit: '/r/HighCard' # but no traffic, minimal css on new reddit only
-=======
-    subreddit: '/r/HIGHCARD'
->>>>>>> 2c5692ca
+    subreddit: '/r/HighCard'
 streams:
     crunchyroll: ''
     museasia: ''
@@ -572,11 +560,7 @@
     kitsu: 'https://kitsu.io/anime/46192'
     animeplanet: 'http://www.anime-planet.com/anime/the-ice-guy-and-his-cool-female-colleague'
     official: 'https://icpc-anime.com/'
-<<<<<<< HEAD
-    subreddit: '/r/KooriZokusei' # low traffic, no css on old reddit
-=======
     subreddit: '/r/KooriZokusei'
->>>>>>> 2c5692ca
 streams:
     crunchyroll: ''
     museasia: ''
@@ -651,11 +635,7 @@
     kitsu: 'https://kitsu.io/anime/45625'
     animeplanet: 'http://www.anime-planet.com/anime/the-vampire-dies-in-no-time-2nd-season'
     official: 'https://sugushinu-anime.jp/'
-<<<<<<< HEAD
-    subreddit: '/r/VampireDiesInNoTime' # low traffic but css on new and old
-=======
     subreddit: '/r/VampireDiesInNoTime'
->>>>>>> 2c5692ca
 streams:
     crunchyroll: 'https://www.crunchyroll.com/the-vampire-dies-in-no-time'
     museasia: ''
@@ -680,11 +660,7 @@
     kitsu: 'https://kitsu.io/anime/46549'
     animeplanet: 'http://www.anime-planet.com/anime/sorcerous-stabber-orphen-chaos-in-urbanrama'
     official: 'http://ssorphen-anime.com/'
-<<<<<<< HEAD
-    subreddit: '/r/MajutsushiOrphen' # no traffic, minimal css on old
-=======
     subreddit: '/r/MajutsushiOrphen'
->>>>>>> 2c5692ca
 streams:
     crunchyroll: 'https://www.crunchyroll.com/sorcerous-stabber-orphen'
     museasia: ''
@@ -735,11 +711,7 @@
     kitsu: 'https://kitsu.io/anime/45509'
     animeplanet: 'http://www.anime-planet.com/anime/mononogatari'
     official: 'https://www.mononogatari-pr.com/'
-<<<<<<< HEAD
-    subreddit: '/r/Mononogatari' # low traffic, minimal css on new reddit, no css on old
-=======
     subreddit: '/r/Mononogatari'
->>>>>>> 2c5692ca
 streams:
     crunchyroll: ''
     museasia: ''
@@ -881,12 +853,8 @@
     nyaa: ''
 ---
 title: 'Oniichan wa Oshimai!'
-<<<<<<< HEAD
-title_en: "ONIMAI: I'm Now Your Sister!"
+title_en: "Onimai: I'm Now Your Sister!"
 alias: ["Onii-chan is Done For"]
-=======
-title_en: "Onimai: I'm Now Your Sister!"
->>>>>>> 2c5692ca
 has_source: true
 info:
     mal: 'https://myanimelist.net/anime/51678'
@@ -920,11 +888,7 @@
     kitsu: 'https://kitsu.io/anime/45787'
     animeplanet: 'http://www.anime-planet.com/anime/ooyuki-umi-no-kaina'
     official: 'https://ooyukiumi.net/'
-<<<<<<< HEAD
-    subreddit: '/r/OoyukiumiNoKaina' # no traffic, no css on old, minimal on new reddit
-=======
     subreddit: '/r/OoyukiumiNoKaina'
->>>>>>> 2c5692ca
 streams:
     crunchyroll: ''
     museasia: ''
@@ -975,11 +939,7 @@
     kitsu: ''
     animeplanet: 'http://www.anime-planet.com/anime/pokemon-aiming-to-be-a-pokemon-master'
     official: 'https://www.tv-tokyo.co.jp/anime/pocketmonster/'
-<<<<<<< HEAD
-    subreddit: '/r/pokemon'
-=======
     subreddit: '/r/pokemonanime'
->>>>>>> 2c5692ca
 streams:
     crunchyroll: ''
     museasia: ''
@@ -1129,11 +1089,7 @@
     kitsu: 'https://kitsu.io/anime/45270'
     animeplanet: 'http://www.anime-planet.com/anime/sugar-apple-fairytale'
     official: 'https://sugarapple-anime.com/'
-<<<<<<< HEAD
-    subreddit: '' # r/sugarapplefairytale exists but no posts or css
-=======
-    subreddit: '/r/sugarapplefairytale'
->>>>>>> 2c5692ca
+    subreddit: ''
 streams:
     crunchyroll: ''
     museasia: ''
@@ -1208,11 +1164,7 @@
     kitsu: 'https://kitsu.io/anime/46335'
     animeplanet: 'http://www.anime-planet.com/anime/the-magical-revolution-of-the-reincarnated-princess'
     official: 'https://tenten-kakumei.com/'
-<<<<<<< HEAD
-    subreddit: '/r/mahoukakumei' # but no css
-=======
     subreddit: '/r/mahoukakumei'
->>>>>>> 2c5692ca
 streams:
     crunchyroll: ''
     museasia: ''
@@ -1362,11 +1314,7 @@
     kitsu: 'https://kitsu.io/anime/46368'
     animeplanet: 'http://www.anime-planet.com/anime/tsurune-tsunagari-no-hitosa'
     official: 'http://tsurune.com/'
-<<<<<<< HEAD
     subreddit: '/r/Tsurune'
-=======
-    subreddit: '/t/tsurune'
->>>>>>> 2c5692ca
 streams:
     crunchyroll: ''
     museasia: ''
